﻿using System;

namespace Cucumis
{
    /// <summary>
    /// This class represents a Gherkin; the edible variety, not the written one.
    /// </summary>
    public class Gherkin
    {
        /// <summary>
        /// This methods get called when this Gherkin is watered.
        /// </summary>
        public virtual void OnWater(WaterEventArgs args)
        {
            Grow();
        }

        public void OnPlant(PlantEventArgs args)
        {
            this.SetInitialSize("Seed");
        }

        /// <summary>
        /// Grows the Gherkin.
        /// </summary>
        /// <remarks>
        /// It needs to grow so we can eventuall harvest it.
        /// </remarks>
        protected void Grow()
        {
            Console.WriteLine("Gherkin: I'm growing, weeee!");
        }

<<<<<<< HEAD
        internal virtual void CutVine()
        {
            Console.WriteLine("Gherkin: Someone just cut my vine! Goodbye cruel world!");
=======
        private void SetInitialSize(string size)
        {
            Console.WriteLine($"Gherkin: I'm size {size}");
>>>>>>> 7b690a87
        }
    }
}<|MERGE_RESOLUTION|>--- conflicted
+++ resolved
@@ -31,15 +31,14 @@
             Console.WriteLine("Gherkin: I'm growing, weeee!");
         }
 
-<<<<<<< HEAD
         internal virtual void CutVine()
         {
             Console.WriteLine("Gherkin: Someone just cut my vine! Goodbye cruel world!");
-=======
+        }
+
         private void SetInitialSize(string size)
         {
             Console.WriteLine($"Gherkin: I'm size {size}");
->>>>>>> 7b690a87
         }
     }
 }