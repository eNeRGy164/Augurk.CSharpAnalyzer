﻿using System;
using System.Collections.Generic;
using System.IO;
using System.Linq;
using Augurk.CSharpAnalyzer.Collectors;
using Augurk.CSharpAnalyzer.Commands;
using Augurk.CSharpAnalyzer.Options;
using Microsoft.VisualStudio.TestTools.UnitTesting;
using Newtonsoft.Json.Converters;
using Newtonsoft.Json.Linq;
using TechTalk.SpecFlow;
using System.Threading.Tasks;

namespace Augurk.CSharpAnalyzer.Specifications.Steps
{
    [Binding]
    public class AnalyzerSteps
    {
        private string _solution = Path.Combine(AppContext.BaseDirectory, @"..\..\..\Augurk.CSharpAnalyzer.sln");
        private string _targetProject;
        private string _sutProject;
        private JToken _output;

        [Given(@"'(.*)' contains feature files")]
        public void GivenContainsFeatureFiles(string projectName)
        {
            _targetProject = projectName;
        }
        
        [Given(@"those features describe '(.*)'")]
        public void GivenThoseFeaturesDescribe(string projectName)
        {
            _sutProject = projectName;
        }
        
        [When(@"an analysis is run")]
        public async Task WhenAnAnalysisIsRun()
        {
            var options = new AnalyzeOptions();
            options.Solution = _solution;
            options.SpecificationsProject = _targetProject;
            options.SystemUnderTest = _sutProject;

            var command = new AnalyzeCommand();
            var collector = new DefaultInvocationTreeCollector();

<<<<<<< HEAD
            string resultingJson = await command.Analyze(options);
        }

        [When()]
        [When(Culture="en-en", Regex=@"a third analysis is run")]
        public void WhenAnotherAnalysisIsRun()
        {
            var options = new AnalyzeOptions();
            options.Solution = _solution;
            options.SpecificationsProject = _targetProject;
            options.SystemUnderTest = _sutProject;

            var command = new AnalyzeCommand();
            var collector = new DefaultInvocationTreeCollector();
            command.Collector = collector;

            bool result = command.Execute(options);
            Assert.IsTrue(result, "An error occured during analysis.");

            string resultingJson = collector.GetJsonOutput().ToString();
=======
            bool result = command.Execute(options);
            Assert.IsTrue(result, "An error occured during analysis.");

            _output = collector.GetJsonOutput();
>>>>>>> 0ccad3c2
        }

        [Then(@"the following report is returned for '(.*)'")]
        public void ThenTheFollowingReportIsReturnedFor(string projectName, Table table)
        {
            ScenarioContext.Current.Pending();
        }
        
        [Then(@"the first (.*) lines of the reported return for '(.*)' are")]
        public void ThenTheFirstLinesOfTheReportedReturnForAre(int numberOfLinesToCheck, string projectName, Table table)
        {
            if (_output == null)
            {
                Assert.Inconclusive("Please use a matching WHEN step before using this THEN step.");
            }

            Assert.AreEqual(numberOfLinesToCheck, table.RowCount, "The provided number of rows does not match the mentioned number of rows.");

            List<dynamic> flatList = new List<dynamic>();
            foreach (var invocation in _output)
            {
                JToken regExpressions = invocation["RegularExpressions"];

                flatList.Add(new
                {
                    Kind = invocation["Kind"].Value<String>(),
                    Signature = regExpressions == null ? invocation["Signature"].Value<String>() : String.Join(",", ((JArray)regExpressions).ToList())
                });
            }

            for (int counter = 0; counter < numberOfLinesToCheck; counter++)
            {
                Assert.AreEqual(table.Rows[0]["Kind"], flatList[0].Kind, $"The Kind does not match on row {counter}");
                Assert.AreEqual(table.Rows[0]["Expression/Signature"], flatList[0].Signature, $"The Expression/Signature does not match on row {counter}");
            }
        }
    }
}<|MERGE_RESOLUTION|>--- conflicted
+++ resolved
@@ -44,33 +44,7 @@
             var command = new AnalyzeCommand();
             var collector = new DefaultInvocationTreeCollector();
 
-<<<<<<< HEAD
-            string resultingJson = await command.Analyze(options);
-        }
-
-        [When()]
-        [When(Culture="en-en", Regex=@"a third analysis is run")]
-        public void WhenAnotherAnalysisIsRun()
-        {
-            var options = new AnalyzeOptions();
-            options.Solution = _solution;
-            options.SpecificationsProject = _targetProject;
-            options.SystemUnderTest = _sutProject;
-
-            var command = new AnalyzeCommand();
-            var collector = new DefaultInvocationTreeCollector();
-            command.Collector = collector;
-
-            bool result = command.Execute(options);
-            Assert.IsTrue(result, "An error occured during analysis.");
-
-            string resultingJson = collector.GetJsonOutput().ToString();
-=======
-            bool result = command.Execute(options);
-            Assert.IsTrue(result, "An error occured during analysis.");
-
-            _output = collector.GetJsonOutput();
->>>>>>> 0ccad3c2
+            _output = await command.Analyze(options);
         }
 
         [Then(@"the following report is returned for '(.*)'")]
