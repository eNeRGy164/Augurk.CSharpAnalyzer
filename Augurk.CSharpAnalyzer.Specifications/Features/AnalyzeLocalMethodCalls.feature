--- conflicted
+++ resolved
@@ -16,12 +16,12 @@
 	Given 'Cucumis.Specifications' contains feature files
 	When an analysis is run
 	Then the resulting report contains 'When an explicit base method is called within the entrypoint'
-<<<<<<< HEAD
-	| Kind      | Local | Expression/Signature                                          |
-	| When      |       | an explicit base method is called within the entrypoint       |
-	| Public    | true  | Cucumis.PickyGherkin.OnWater(Cucumis.WaterEventArgs), Cucumis |
-	| Protected | true  | Cucumis.Gherkin.Grow(), Cucumis                               |
-	| Public    |       | System.Console.WriteLine(string), mscorlib                    |
+	| Kind      | Local | Level | Expression/Signature                                          |
+	| When      |       | 0     | an explicit base method is called within the entrypoint       |
+	| Public    | true  | 1     | Cucumis.PickyGherkin.OnWater(Cucumis.WaterEventArgs), Cucumis |
+	| Protected | true  | 2     | Cucumis.Gherkin.Grow(), Cucumis                               |
+	| Public    |       | 3     | System.Console.WriteLine(string), mscorlib                    |
+	| Public    |       | 2     | System.Console.WriteLine(string), mscorlib                    |
 
 Scenario: a local method is called within the entrypoint explicitly on this
 
@@ -32,12 +32,4 @@
 	| When    |       | a local method is called within the entrypoint explicitly on this |
 	| Public  | true  | Cucumis.Gherkin.OnPlant(Cucumis.PlantEventArgs), Cucumis          |
 	| Private | true  | Cucumis.Gherkin.SetInitialSize(string), Cucumis                   |
-	| Public  |       | System.Console.WriteLine(string), mscorlib                        |
-=======
-	| Kind      | Local | Level | Expression/Signature                                          |
-	| When      |       | 0     | an explicit base method is called within the entrypoint       |
-	| Public    | true  | 1     | Cucumis.PickyGherkin.OnWater(Cucumis.WaterEventArgs), Cucumis |
-	| Protected | true  | 2     | Cucumis.Gherkin.Grow(), Cucumis                               |
-	| Public    |       | 3     | System.Console.WriteLine(string), mscorlib                    |
-	| Public    |       | 2     | System.Console.WriteLine(string), mscorlib                    |
->>>>>>> 6dd4622d
+	| Public  |       | System.Console.WriteLine(string), mscorlib                        |